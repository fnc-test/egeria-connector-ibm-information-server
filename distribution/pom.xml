<?xml version="1.0" encoding="UTF-8"?>

<!-- SPDX-License-Identifier: Apache-2.0 -->
<!-- Copyright Contributors to the ODPi Egeria project.  -->

<project xmlns="http://maven.apache.org/POM/4.0.0"
         xmlns:xsi="http://www.w3.org/2001/XMLSchema-instance"
         xsi:schemaLocation="http://maven.apache.org/POM/4.0.0 http://maven.apache.org/xsd/maven-4.0.0.xsd">

    <parent>
        <artifactId>egeria-connector-ibm-information-server</artifactId>
        <groupId>org.odpi.egeria</groupId>
<<<<<<< HEAD
        <version>2.9-SNAPSHOT</version>
=======
        <version>2.8-SNAPSHOT</version>
>>>>>>> 62486246
    </parent>

    <modelVersion>4.0.0</modelVersion>

    <artifactId>egeria-connector-ibm-information-server-package</artifactId>
    <name>Egeria Connector for IBM Information Server - packaging</name>
    <description>
        Bundling of the IBM Information Server connectors for distribution and use within an OMAG Server Platform.
    </description>

    <packaging>jar</packaging>

    <dependencies>
        <dependency>
            <groupId>org.odpi.egeria</groupId>
            <artifactId>egeria-connector-ibm-igc-adapter</artifactId>
            <version>${connector.version}</version>
        </dependency>
        <dependency>
            <groupId>org.odpi.egeria</groupId>
            <artifactId>egeria-connector-ibm-datastage-adapter</artifactId>
            <version>${connector.version}</version>
        </dependency>
    </dependencies>

    <build>
        <plugins>
            <!-- Packaging -->
            <plugin>
                <artifactId>maven-assembly-plugin</artifactId>
                <version>3.3.0</version>
                <executions>
                    <execution>
                        <goals>
                            <goal>single</goal>
                        </goals>
                        <phase>prepare-package</phase>
                        <configuration>
                            <skipAssembly>false</skipAssembly>
                            <descriptors>
                                <descriptor>src/main/assemblies/src.xml</descriptor>
                                <descriptor>src/main/assemblies/javadoc.xml</descriptor>
                                <descriptor>src/main/assemblies/connectors.xml</descriptor>
                            </descriptors>
                            <finalName>egeria-connector-ibm-information-server-${open-metadata.version}</finalName>
                            <tarLongFileMode>gnu</tarLongFileMode>
                        </configuration>
                    </execution>
                </executions>
            </plugin>
        </plugins>
    </build>
</project><|MERGE_RESOLUTION|>--- conflicted
+++ resolved
@@ -10,11 +10,7 @@
     <parent>
         <artifactId>egeria-connector-ibm-information-server</artifactId>
         <groupId>org.odpi.egeria</groupId>
-<<<<<<< HEAD
         <version>2.9-SNAPSHOT</version>
-=======
-        <version>2.8-SNAPSHOT</version>
->>>>>>> 62486246
     </parent>
 
     <modelVersion>4.0.0</modelVersion>
