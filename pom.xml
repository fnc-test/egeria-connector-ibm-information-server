--- conflicted
+++ resolved
@@ -86,11 +86,7 @@
 
     <properties>
         <open-metadata.version>3.3-SNAPSHOT</open-metadata.version>
-<<<<<<< HEAD
-        <connector.version>3.0-SNAPSHOT</connector.version>
-=======
         <connector.version>3.3-SNAPSHOT</connector.version>
->>>>>>> 55760d7e
         <!-- Level of Java  -->
         <maven.compiler.source>11</maven.compiler.source>
         <maven.compiler.target>11</maven.compiler.target>
